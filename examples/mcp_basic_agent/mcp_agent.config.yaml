--- conflicted
+++ resolved
@@ -23,13 +23,7 @@
       command: "node"
       args:
         [
-<<<<<<< HEAD
-          "-y",
-          "@modelcontextprotocol/server-filesystem"
-          # this agent will automatically add this folder to the server-filesystem arguments
-=======
           "C:\\Program Files\\nodejs\\node_modules\\@modelcontextprotocol\\server-filesystem\\dist\\index.js",
->>>>>>> 375d1156
         ]
 
 openai:
