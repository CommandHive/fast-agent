--- conflicted
+++ resolved
@@ -35,11 +35,6 @@
     default_request_params: RequestParams | None = None
     human_input: bool = False
     agent_type: AgentType = AgentType.BASIC
-<<<<<<< HEAD
-=======
-    default: bool = False
-    elicitation_handler: ElicitationFnT | None = None
->>>>>>> 3af78dd1
 
     def __post_init__(self):
         """Ensure default_request_params exists with proper history setting"""
