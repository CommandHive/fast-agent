<<<<<<< HEAD
import os
from typing import Dict, List
=======
from typing import List, Tuple, Type
>>>>>>> 6f381fb7

from mcp.types import (
    CallToolRequest,
    CallToolRequestParams,
    CallToolResult,
    EmbeddedResource,
    ImageContent,
    TextContent,
)
from openai import AuthenticationError, OpenAI

# from openai.types.beta.chat import
from openai.types.chat import (
    ChatCompletionMessage,
    ChatCompletionMessageParam,
    ChatCompletionSystemMessageParam,
    ChatCompletionToolParam,
)
from pydantic_core import from_json
from rich.text import Text

from mcp_agent.core.exceptions import ModelConfigError, ProviderKeyError
from mcp_agent.core.prompt import Prompt
from mcp_agent.llm.augmented_llm import (
    AugmentedLLM,
    RequestParams,
)
<<<<<<< HEAD
from mcp_agent.llm.providers.multipart_converter_openai import OpenAIConverter, OpenAIMessage
=======
from mcp_agent.llm.provider_types import Provider
from mcp_agent.llm.providers.multipart_converter_openai import OpenAIConverter
>>>>>>> 6f381fb7
from mcp_agent.llm.providers.sampling_converter_openai import (
    OpenAISamplingConverter,
)
from mcp_agent.logging.logger import get_logger
from mcp_agent.mcp.prompt_message_multipart import PromptMessageMultipart

_logger = get_logger(__name__)

DEFAULT_OPENAI_MODEL = "gpt-4o"
DEFAULT_REASONING_EFFORT = "medium"


class OpenAIAugmentedLLM(AugmentedLLM[ChatCompletionMessageParam, ChatCompletionMessage]):
    """
    The basic building block of agentic systems is an LLM enhanced with augmentations
    such as retrieval, tools, and memory provided from a collection of MCP servers.
    This implementation uses OpenAI's ChatCompletion as the LLM.
    """

<<<<<<< HEAD
    # OpenAI-specific parameter exclusions
    OPENAI_EXCLUDE_FIELDS = {
        AugmentedLLM.PARAM_MESSAGES,
        AugmentedLLM.PARAM_MODEL,
        AugmentedLLM.PARAM_MAX_TOKENS,
        AugmentedLLM.PARAM_SYSTEM_PROMPT,
        AugmentedLLM.PARAM_PARALLEL_TOOL_CALLS,
        AugmentedLLM.PARAM_USE_HISTORY,
        AugmentedLLM.PARAM_MAX_ITERATIONS,
    }

    def __init__(self, provider_name: str = "OpenAI", *args, **kwargs) -> None:
=======
    def __init__(self, provider: Provider = Provider.OPENAI, *args, **kwargs) -> None:
>>>>>>> 6f381fb7
        # Set type_converter before calling super().__init__
        if "type_converter" not in kwargs:
            kwargs["type_converter"] = OpenAISamplingConverter

        super().__init__(*args, provider=provider, **kwargs)

        # Initialize logger with name if available
        self.logger = get_logger(f"{__name__}.{self.name}" if self.name else __name__)

        # Set up reasoning-related attributes
        self._reasoning_effort = kwargs.get("reasoning_effort", None)
        if self.context and self.context.config and self.context.config.openai:
            if self._reasoning_effort is None and hasattr(
                self.context.config.openai, "reasoning_effort"
            ):
                self._reasoning_effort = self.context.config.openai.reasoning_effort

        # Determine if we're using a reasoning model
        chosen_model = self.default_request_params.model if self.default_request_params else None
        self._reasoning = chosen_model and (
            chosen_model.startswith("o3") or chosen_model.startswith("o1")
        )
        if self._reasoning:
            self.logger.info(
                f"Using reasoning model '{chosen_model}' with '{self._reasoning_effort}' reasoning effort"
            )

    def _initialize_default_params(self, kwargs: dict) -> RequestParams:
        """Initialize OpenAI-specific default parameters"""
        chosen_model = kwargs.get("model", DEFAULT_OPENAI_MODEL)

        return RequestParams(
            model=chosen_model,
            systemPrompt=self.instruction,
            parallel_tool_calls=True,
            max_iterations=10,
            use_history=True,
        )

<<<<<<< HEAD
    def _api_key(self) -> str:
        config = self.context.config
        api_key = None

        if hasattr(config, "openai") and config.openai:
            api_key = config.openai.api_key
            if api_key == "<your-api-key-here>":
                api_key = None

        if api_key is None:
            api_key = os.getenv("OPENAI_API_KEY")

        if not api_key:
            raise ProviderKeyError(
                "OpenAI API key not configured",
                "The OpenAI API key is required but not set.\n"
                "Add it to your configuration file under openai.api_key\n"
                "Or set the OPENAI_API_KEY environment variable",
            )
        return api_key

    def _base_url(self) -> str | None:
        assert self.context.config
        if not self.context.config.openai:
            raise ModelConfigError("No OpenAI configuration found")
=======
    def _base_url(self) -> str:
>>>>>>> 6f381fb7
        return self.context.config.openai.base_url if self.context.config.openai else None

    def _openai_client(self) -> OpenAI:
        try:
            return OpenAI(api_key=self._api_key(), base_url=self._base_url())
        except AuthenticationError as e:
            raise ProviderKeyError(
                "Invalid OpenAI API key",
                "The configured OpenAI API key was rejected.\n"
                "Please check that your API key is valid and not expired.",
            ) from e

    async def _openai_completion(
        self,
        message: OpenAIMessage,
        request_params: RequestParams | None = None,
    ) -> List[TextContent | ImageContent | EmbeddedResource]:
        """
        Process a query using an LLM and available tools.
        The default implementation uses OpenAI's ChatCompletion as the LLM.
        Override this method to use a different LLM.
        """

        request_params = self.get_request_params(request_params=request_params)

        responses: List[TextContent | ImageContent | EmbeddedResource] = []

        # TODO -- move this in to agent context management / agent group handling
        messages: List[ChatCompletionMessageParam] = []
        system_prompt = self.instruction or request_params.systemPrompt
        if system_prompt:
            messages.append(ChatCompletionSystemMessageParam(role="system", content=system_prompt))

        messages.extend(self.history.get(include_completion_history=request_params.use_history))
        messages.append(message)

        response = await self.aggregator.list_tools()
        available_tools: List[ChatCompletionToolParam] | None = [
            ChatCompletionToolParam(
                type="function",
                function={
                    "name": tool.name,
                    "description": tool.description if tool.description else "",
                    "parameters": tool.inputSchema,
                },
            )
            for tool in response.tools
        ]

        if not available_tools:
            available_tools = None  # deepseek does not allow empty array

        # we do NOT send "stop sequences" as this causes errors with mutlimodal processing
        for i in range(request_params.max_iterations):
            arguments = self._prepare_api_request(messages, available_tools, request_params)
            self.logger.debug(f"OpenAI completion requested for: {arguments}")

            self._log_chat_progress(self.chat_turn(), model=self.default_request_params.model)

            executor_result = await self.executor.execute(
                self._openai_client().chat.completions.create, **arguments
            )

            response = executor_result[0]

            self.logger.debug(
                "OpenAI completion response:",
                data=response,
            )

            if isinstance(response, AuthenticationError):
                raise ProviderKeyError(
                    "Rejected OpenAI API key",
                    "The configured OpenAI API key was rejected.\n"
                    "Please check that your API key is valid and not expired.",
                ) from response
            elif isinstance(response, BaseException):
                self.logger.error(f"Error: {response}")
                break

            if not response.choices or len(response.choices) == 0:
                # No response from the model, we're done
                break

            choice = response.choices[0]
            message = choice.message
            # prep for image/audio gen models
            if message.content:
                responses.append(TextContent(type="text", text=message.content))

            converted_message = self.convert_message_to_message_param(message)
            messages.append(converted_message)

            message_text = converted_message.content
            if choice.finish_reason in ["tool_calls", "function_call"] and message.tool_calls:
                if message_text:
                    await self.show_assistant_message(
                        message_text,
                        message.tool_calls[
                            0
                        ].function.name,  # TODO support displaying multiple tool calls
                    )
                else:
                    await self.show_assistant_message(
                        Text(
                            "the assistant requested tool calls",
                            style="dim green italic",
                        ),
                        message.tool_calls[0].function.name,
                    )

                tool_results = []
                for tool_call in message.tool_calls:
                    self.show_tool_call(
                        available_tools,
                        tool_call.function.name,
                        tool_call.function.arguments,
                    )
                    tool_call_request = CallToolRequest(
                        method="tools/call",
                        params=CallToolRequestParams(
                            name=tool_call.function.name,
                            arguments=from_json(tool_call.function.arguments, allow_partial=True),
                        ),
                    )
                    result = await self.call_tool(tool_call_request, tool_call.id)
                    self.show_oai_tool_result(str(result))

                    tool_results.append((tool_call.id, result))
                    responses.extend(result.content)
                messages.extend(OpenAIConverter.convert_function_results_to_openai(tool_results))

                self.logger.debug(
                    f"Iteration {i}: Tool call results: {str(tool_results) if tool_results else 'None'}"
                )
            elif choice.finish_reason == "length":
                # We have reached the max tokens limit
                self.logger.debug(f"Iteration {i}: Stopping because finish_reason is 'length'")
                if request_params and request_params.maxTokens is not None:
                    message_text = Text(
                        f"the assistant has reached the maximum token limit ({request_params.maxTokens})",
                        style="dim green italic",
                    )
                else:
                    message_text = Text(
                        "the assistant has reached the maximum token limit",
                        style="dim green italic",
                    )

                await self.show_assistant_message(message_text)
                break
            elif choice.finish_reason == "content_filter":
                # The response was filtered by the content filter
                self.logger.debug(
                    f"Iteration {i}: Stopping because finish_reason is 'content_filter'"
                )
                break
            elif choice.finish_reason == "stop":
                self.logger.debug(f"Iteration {i}: Stopping because finish_reason is 'stop'")
                if message_text:
                    await self.show_assistant_message(message_text, "")
                break

        if request_params.use_history:
            # Get current prompt messages
            prompt_messages = self.history.get(include_completion_history=False)

            # Calculate new conversation messages (excluding prompts)
            new_messages = messages[len(prompt_messages) :]

            # Update conversation history
            self.history.set(new_messages)

        self._log_chat_finished(model=self.default_request_params.model)

        return responses

    async def _apply_prompt_provider_specific(
        self,
        multipart_messages: List["PromptMessageMultipart"],
        request_params: RequestParams | None = None,
        is_template: bool = False,
    ) -> PromptMessageMultipart:
        last_message = multipart_messages[-1]

        # Add all previous messages to history (or all messages if last is from assistant)
        # if the last message is a "user" inference is required
        messages_to_add = (
            multipart_messages[:-1] if last_message.role == "user" else multipart_messages
        )
        converted = []
        for msg in messages_to_add:
            converted.append(OpenAIConverter.convert_to_openai(msg))

<<<<<<< HEAD
        # TODO -- this looks like a defect from previous apply_prompt implementation.
        self.history.extend(converted, is_prompt=is_template)
=======
    async def structured(
        self,
        prompt: List[PromptMessageMultipart],
        model: Type[ModelT],
        request_params: RequestParams | None = None,
    ) -> Tuple[ModelT | None, PromptMessageMultipart]:
        """
        Apply the prompt and return the result as a Pydantic model.

        Uses OpenAI's beta parse feature when compatible, falling back to standard
        JSON parsing if the beta feature fails or is unavailable.

        Args:
            prompt: List of messages to process
            model: Pydantic model to parse the response into
            request_params: Optional request parameters

        Returns:
            The parsed response as a Pydantic model, or None if parsing fails
        """

        if not Provider.OPENAI == self.provider:
            return await super().structured(prompt, model, request_params)

        logger = get_logger(__name__)

        # First try to use OpenAI's beta.chat.completions.parse feature
        try:
            # Convert the multipart messages to OpenAI format
            messages = []
            for msg in prompt:
                messages.append(OpenAIConverter.convert_to_openai(msg))

            # Add system prompt if available and not already present
            if self.instruction and not any(m.get("role") == "system" for m in messages):
                system_msg = ChatCompletionSystemMessageParam(
                    role="system", content=self.instruction
                )
                messages.insert(0, system_msg)
            model_name = self.default_request_params.model
            self.show_user_message(prompt[-1].first_text(), model_name, self.chat_turn())
            # Use the beta parse feature
            try:
                openai_client = OpenAI(api_key=self._api_key(), base_url=self._base_url())
                model_name = self.default_request_params.model

                logger.debug(
                    f"Using OpenAI beta parse with model {model_name} for structured output"
                )
                response = await self.executor.execute(
                    openai_client.beta.chat.completions.parse,
                    model=model_name,
                    messages=messages,
                    response_format=model,
                )

                if response and isinstance(response[0], BaseException):
                    raise response[0]
                parsed_result = response[0].choices[0].message
                await self.show_assistant_message(parsed_result.content)
                logger.debug("Successfully used OpenAI beta parse feature for structured output")
                return parsed_result.parsed, Prompt.assistant(parsed_result.content)
>>>>>>> 6f381fb7

        if "assistant" == last_message.role:
            return last_message

        # For assistant messages: Return the last message (no completion needed)
        message_param: OpenAIMessage = OpenAIConverter.convert_to_openai(last_message)
        responses: List[
            TextContent | ImageContent | EmbeddedResource
        ] = await self._openai_completion(
            message_param,
            request_params,
        )
        return Prompt.assistant(*responses)

    async def pre_tool_call(self, tool_call_id: str | None, request: CallToolRequest):
        return request

    async def post_tool_call(
        self, tool_call_id: str | None, request: CallToolRequest, result: CallToolResult
    ):
        return result

    def _prepare_api_request(
        self, messages, tools, request_params: RequestParams
    ) -> dict[str, str]:
        # Create base arguments dictionary

        # overriding model via request params not supported (intentional)
        base_args = {
            "model": self.default_request_params.model,
            "messages": messages,
            "tools": tools,
        }

        if self._reasoning:
            base_args.update(
                {
                    "max_completion_tokens": request_params.maxTokens,
                    "reasoning_effort": self._reasoning_effort,
                }
            )
        else:
            base_args["max_tokens"] = request_params.maxTokens

        if tools:
            base_args["parallel_tool_calls"] = request_params.parallel_tool_calls

        arguments: Dict[str, str] = self.prepare_provider_arguments(
            base_args, request_params, self.OPENAI_EXCLUDE_FIELDS.union(self.BASE_EXCLUDE_FIELDS)
        )
        return arguments<|MERGE_RESOLUTION|>--- conflicted
+++ resolved
@@ -1,9 +1,5 @@
-<<<<<<< HEAD
 import os
 from typing import Dict, List
-=======
-from typing import List, Tuple, Type
->>>>>>> 6f381fb7
 
 from mcp.types import (
     CallToolRequest,
@@ -31,12 +27,7 @@
     AugmentedLLM,
     RequestParams,
 )
-<<<<<<< HEAD
 from mcp_agent.llm.providers.multipart_converter_openai import OpenAIConverter, OpenAIMessage
-=======
-from mcp_agent.llm.provider_types import Provider
-from mcp_agent.llm.providers.multipart_converter_openai import OpenAIConverter
->>>>>>> 6f381fb7
 from mcp_agent.llm.providers.sampling_converter_openai import (
     OpenAISamplingConverter,
 )
@@ -56,7 +47,6 @@
     This implementation uses OpenAI's ChatCompletion as the LLM.
     """
 
-<<<<<<< HEAD
     # OpenAI-specific parameter exclusions
     OPENAI_EXCLUDE_FIELDS = {
         AugmentedLLM.PARAM_MESSAGES,
@@ -68,10 +58,7 @@
         AugmentedLLM.PARAM_MAX_ITERATIONS,
     }
 
-    def __init__(self, provider_name: str = "OpenAI", *args, **kwargs) -> None:
-=======
     def __init__(self, provider: Provider = Provider.OPENAI, *args, **kwargs) -> None:
->>>>>>> 6f381fb7
         # Set type_converter before calling super().__init__
         if "type_converter" not in kwargs:
             kwargs["type_converter"] = OpenAISamplingConverter
@@ -111,35 +98,7 @@
             use_history=True,
         )
 
-<<<<<<< HEAD
-    def _api_key(self) -> str:
-        config = self.context.config
-        api_key = None
-
-        if hasattr(config, "openai") and config.openai:
-            api_key = config.openai.api_key
-            if api_key == "<your-api-key-here>":
-                api_key = None
-
-        if api_key is None:
-            api_key = os.getenv("OPENAI_API_KEY")
-
-        if not api_key:
-            raise ProviderKeyError(
-                "OpenAI API key not configured",
-                "The OpenAI API key is required but not set.\n"
-                "Add it to your configuration file under openai.api_key\n"
-                "Or set the OPENAI_API_KEY environment variable",
-            )
-        return api_key
-
-    def _base_url(self) -> str | None:
-        assert self.context.config
-        if not self.context.config.openai:
-            raise ModelConfigError("No OpenAI configuration found")
-=======
     def _base_url(self) -> str:
->>>>>>> 6f381fb7
         return self.context.config.openai.base_url if self.context.config.openai else None
 
     def _openai_client(self) -> OpenAI:
@@ -334,73 +293,8 @@
         for msg in messages_to_add:
             converted.append(OpenAIConverter.convert_to_openai(msg))
 
-<<<<<<< HEAD
         # TODO -- this looks like a defect from previous apply_prompt implementation.
         self.history.extend(converted, is_prompt=is_template)
-=======
-    async def structured(
-        self,
-        prompt: List[PromptMessageMultipart],
-        model: Type[ModelT],
-        request_params: RequestParams | None = None,
-    ) -> Tuple[ModelT | None, PromptMessageMultipart]:
-        """
-        Apply the prompt and return the result as a Pydantic model.
-
-        Uses OpenAI's beta parse feature when compatible, falling back to standard
-        JSON parsing if the beta feature fails or is unavailable.
-
-        Args:
-            prompt: List of messages to process
-            model: Pydantic model to parse the response into
-            request_params: Optional request parameters
-
-        Returns:
-            The parsed response as a Pydantic model, or None if parsing fails
-        """
-
-        if not Provider.OPENAI == self.provider:
-            return await super().structured(prompt, model, request_params)
-
-        logger = get_logger(__name__)
-
-        # First try to use OpenAI's beta.chat.completions.parse feature
-        try:
-            # Convert the multipart messages to OpenAI format
-            messages = []
-            for msg in prompt:
-                messages.append(OpenAIConverter.convert_to_openai(msg))
-
-            # Add system prompt if available and not already present
-            if self.instruction and not any(m.get("role") == "system" for m in messages):
-                system_msg = ChatCompletionSystemMessageParam(
-                    role="system", content=self.instruction
-                )
-                messages.insert(0, system_msg)
-            model_name = self.default_request_params.model
-            self.show_user_message(prompt[-1].first_text(), model_name, self.chat_turn())
-            # Use the beta parse feature
-            try:
-                openai_client = OpenAI(api_key=self._api_key(), base_url=self._base_url())
-                model_name = self.default_request_params.model
-
-                logger.debug(
-                    f"Using OpenAI beta parse with model {model_name} for structured output"
-                )
-                response = await self.executor.execute(
-                    openai_client.beta.chat.completions.parse,
-                    model=model_name,
-                    messages=messages,
-                    response_format=model,
-                )
-
-                if response and isinstance(response[0], BaseException):
-                    raise response[0]
-                parsed_result = response[0].choices[0].message
-                await self.show_assistant_message(parsed_result.content)
-                logger.debug("Successfully used OpenAI beta parse feature for structured output")
-                return parsed_result.parsed, Prompt.assistant(parsed_result.content)
->>>>>>> 6f381fb7
 
         if "assistant" == last_message.role:
             return last_message
