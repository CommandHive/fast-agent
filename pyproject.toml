[project]
<<<<<<< HEAD
name = "bee-agent"
version = "0.5.5"
description = "QueenBee and WorkerBee for CommandHive.xyz"
=======
name = "fast-agent-mcp"
version = "0.2.36"
description = "Define, Prompt and Test MCP enabled Agents and Workflows"
>>>>>>> 3af78dd1
readme = "README.md"
license = { file = "LICENSE" }
authors = [
    { name = "Vaibhav Maheshwari" , email = "vaibhav.dkm@gmail.com"}
]
classifiers = [
    "Programming Language :: Python :: 3",
    "License :: OSI Approved :: Apache Software License",
    "Operating System :: OS Independent"
]
requires-python = ">=3.10"
dependencies = [
    "fastapi>=0.115.6",
    "mcp==1.10.1",
    "opentelemetry-distro>=0.50b0",
    "opentelemetry-exporter-otlp-proto-http>=1.29.0",
    "pydantic-settings>=2.7.0",
    "pydantic>=2.10.4",
    "pyyaml>=6.0.2",
    "rich>=13.9.4",
    "typer>=0.15.1",
    "anthropic>=0.55.0",
    "openai>=1.93.0",
    "azure-identity>=1.14.0",
    "prompt-toolkit>=3.0.50",
    "aiohttp>=3.11.13",
    "opentelemetry-instrumentation-openai>=0.0.40.7; python_version >= '3.10' and python_version < '4.0'",
    "opentelemetry-instrumentation-anthropic>=0.40.7; python_version >= '3.10' and python_version < '4.0'",
    "opentelemetry-instrumentation-mcp>=0.40.7; python_version >= '3.10' and python_version < '4.0'",
    "google-genai",
    "opentelemetry-instrumentation-google-genai>=0.2b0",
    "tensorzero>=2025.6.3",
    "opentelemetry-instrumentation-google-genai>=0.2b0",
    "deprecated>=1.2.18",
    "a2a-sdk>=0.2.9",
]

[project.optional-dependencies]
openai = [
    "openai>=1.58.1",
]
# For Azure OpenAI with DefaultAzureCredential support, install with: pip install fast-agent-mcp[azure]
azure = [
    "azure-identity>=1.14.0"
]
dev = [
    "anthropic>=0.42.0",
    "pre-commit>=4.0.1",
    "pydantic>=2.10.4",
    "pyyaml>=6.0.2",
    "ruff>=0.8.4",
    "tomli>=2.2.1",
    "pytest>=7.4.0",
    "pytest-asyncio>=0.21.1",
    "pytest-cov",
]

[build-system]
requires = ["hatchling"]
build-backend = "hatchling.build"

[tool.hatch.build.targets.wheel]
packages = ["src/mcp_agent"]

[[tool.poetry.packages]]
include = "mcp_agent"
from = "src"

[tool.hatch.build]
include = [
    "src/mcp_agent/**/*.py",
    "src/mcp_agent/**/*.yaml",
    "src/mcp_agent/**/*.yml",
    "src/mcp_agent/**/*.csv",
    "src/mcp_agent/**/*.txt",    
    "src/mcp_agent/**/*.example",    
    "examples/**/*.py",
    "examples/**/*.yaml",
    "examples/**/*.yml",
    "examples/**/*.txt",
    "examples/**/*.csv",
    "examples/**/*.md",
    "examples/**/*.css",
    "examples/**/mount-point/*.csv",
    "examples/workflows/short_story.txt",
    "examples/mcp/**/*.py",
    "examples/mcp/**/*.yaml",
    "examples/mcp/**/*.example",
]

[tool.pytest.ini_options]
asyncio_mode = "strict"
asyncio_default_fixture_loop_scope = "function"
markers = [
    "e2e: tests that connect to external resources (llms)",
    "integration: marks tests as integration tests",
    "simulated_endpoints: marks tests that use simulated external endpoints"
]
# Other pytest options can go here too
testpaths = ["test", "integration_tests"]

[dependency-groups]
dev = [
    "anthropic>=0.49.0",
    "pre-commit>=4.0.1",
    "pydantic>=2.10.4",
    "pyyaml>=6.0.2",
    "ruff>=0.8.4",
    "tomli>=2.2.1",
    "pytest>=7.4.0",
    "pytest-asyncio>=0.21.1",
    "pytest-cov>=6.1.1",
    "ipdb>=0.13.13",
]

[project.scripts]
fast-agent = "mcp_agent.cli.__main__:app"
fast-agent-mcp = "mcp_agent.cli.__main__:app"
fastagent = "mcp_agent.cli.__main__:app"
silsila = "mcp_agent.cli.__main__:app"
prompt-server = "mcp_agent.mcp.prompts.__main__:main"

[tool.setuptools.package-data]
mcp_agent = []

[tool.ruff]
line-length = 100
target-version = "py310"

[tool.ruff.lint]
select = [
    "E",   # pycodestyle errors
    "F",   # pyflakes
    "I",   # isort
    "TCH"  # type checking
]
ignore=["E501"]

# More lenient settings for existing code
[tool.ruff.lint.per-file-ignores]
"tests/*" = ["ANN"]  # Don't require type annotations in tests<|MERGE_RESOLUTION|>--- conflicted
+++ resolved
@@ -1,13 +1,7 @@
 [project]
-<<<<<<< HEAD
 name = "bee-agent"
 version = "0.5.5"
 description = "QueenBee and WorkerBee for CommandHive.xyz"
-=======
-name = "fast-agent-mcp"
-version = "0.2.36"
-description = "Define, Prompt and Test MCP enabled Agents and Workflows"
->>>>>>> 3af78dd1
 readme = "README.md"
 license = { file = "LICENSE" }
 authors = [
